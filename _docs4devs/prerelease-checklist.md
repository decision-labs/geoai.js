--- conflicted
+++ resolved
@@ -130,11 +130,7 @@
 - [ ] No versioning in the examples
 - [ ] Metadata on version, repo, package name, etc. should come from the package.json for docs and examples
 - [ ] No live docs
-<<<<<<< HEAD
-- [ ] No way add announcement to the docs and examples
-=======
 - [ ] No way add announcement to the docs and examples
 - [ ] in examples, check the styling of each example
 - [ ] in examples, switching between basemaps resets the view
-- [ ] open source the docs repo make sure the edit links are working
->>>>>>> 81649be2
+- [ ] open source the docs repo make sure the edit links are working