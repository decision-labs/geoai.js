@import 'tailwindcss';

:root {
<<<<<<< HEAD
  --background: #fff;
  --foreground: #171717;
=======
  --background: #131313;
  --foreground: #fff;
>>>>>>> 6476cbb4
  --color-background: var(--background);
  --color-foreground: var(--foreground);
  --font-sans: var(--font-geist-sans);
  --font-mono: var(--font-geist-mono);
}

@media (prefers-color-scheme: dark) {
  :root {
    --background: #131313;
    --foreground: #fff;
  }
}

html,
body {
  background: var(--background);
  color: var(--foreground);
  font-family: Arial, Helvetica, sans-serif;
  height: 100%;
  margin: 0;
  padding: 0;
}

#__next {
  height: 100%;
}

/* Custom animations */
@keyframes spin-slow {
  from {
    transform: rotate(0deg);
  }

  to {
    transform: rotate(360deg);
  }
}

@keyframes spin-reverse-slow {
  from {
    transform: rotate(360deg);
  }

  to {
    transform: rotate(0deg);
  }
}

.animate-spin-slow {
  animation: spin-slow 20s linear infinite;
}

.animate-spin-reverse-slow {
  animation: spin-reverse-slow 15s linear infinite;
}<|MERGE_RESOLUTION|>--- conflicted
+++ resolved
@@ -1,13 +1,8 @@
 @import 'tailwindcss';
 
 :root {
-<<<<<<< HEAD
-  --background: #fff;
-  --foreground: #171717;
-=======
   --background: #131313;
   --foreground: #fff;
->>>>>>> 6476cbb4
   --color-background: var(--background);
   --color-foreground: var(--foreground);
   --font-sans: var(--font-geist-sans);
